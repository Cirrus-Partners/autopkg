--- conflicted
+++ resolved
@@ -744,7 +744,6 @@
         log_err("No valid recipe found for %s" % recipe_name)
         log_err("Dir(s) searched: %s" % ":".join(search_dirs))
         return 1
-<<<<<<< HEAD
 
     # make sure parent has an identifier
     parent_identifier = get_identifier(recipe)
@@ -765,18 +764,6 @@
 
     if "IDENTIFIER" in override_plist["Input"]:
         del override_plist["Input"]["IDENTIFIER"]
-
-    override_out_file = os.path.expanduser(
-        os.path.join(override_dirs[0], "%s.recipe" % override_name))
-    if os.path.exists(override_out_file):
-=======
-    override_plist = dict({"Recipe":
-                            {"name": recipe_name,
-                             "identifier": recipe["Input"].get(
-                                                        "IDENTIFIER", "")}
-                           }
-                          )
-    override_plist["Input"] = recipe["Input"]
 
     override_dir = os.path.expanduser(override_dirs[0])
     if not os.path.exists(os.path.join(override_dir)):
@@ -790,9 +777,8 @@
         or os.path.splitext(os.path.basename(recipe["RECIPE_PATH"]))[0])
     override_file = os.path.join(override_dir, "%s.recipe" % override_name)
     if os.path.exists(override_file):
->>>>>>> 33766348
         log_err("An override plist already exists at %s, "
-                "will not overwrite it." % override_out_file)
+                "will not overwrite it." % override_file)
         return -1
     else:
         FoundationPlist.writePlist(override_plist, override_file)
