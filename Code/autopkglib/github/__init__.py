--- conflicted
+++ resolved
@@ -49,13 +49,7 @@
                     self.token = tokenf.read()
             except OSError as err:
                 log_err(
-<<<<<<< HEAD
                     f"Couldn't read token file at {TOKEN_LOCATION}! Error: {err}"
-=======
-                    "Couldn't read token file at {}! Error: {}".format(
-                        TOKEN_LOCATION, err
-                    )
->>>>>>> f4a146fe
                 )
                 self.token = None
         else:
@@ -96,13 +90,7 @@
                     token = tokenf.read()
             except OSError as err:
                 log_err(
-<<<<<<< HEAD
                     f"Couldn't read token file at {TOKEN_LOCATION}! Error: {err}"
-=======
-                    "Couldn't read token file at {}! Error: {}".format(
-                        TOKEN_LOCATION, err
-                    )
->>>>>>> f4a146fe
                 )
 
             # TODO: validate token given we found one but haven't checked its
@@ -113,11 +101,7 @@
     def prepare_curl_cmd(self, method, accept, headers, data, temp_content):
         """Assemble curl command and return it."""
         curl_cmd = [
-<<<<<<< HEAD
-            super().curl_binary(),
-=======
             self.curl_binary(),
->>>>>>> f4a146fe
             "--location",
             "--silent",
             "--show-error",
@@ -133,12 +117,6 @@
         # Pass the GitHub token as a header
         if self.token:
             curl_cmd.extend(
-<<<<<<< HEAD
-                ["--header", "{}: {}".format("Authorization", "token %s" % self.token)]
-            )
-
-        super().add_curl_common_opts(curl_cmd)
-=======
                 [
                     "--header",
                     "{}: {}".format("Authorization", "token {}".format(self.token)),
@@ -146,16 +124,11 @@
             )
 
         self.add_curl_common_opts(curl_cmd)
->>>>>>> f4a146fe
 
         # Additional headers if defined
         if headers:
             for header, value in headers.items():
-<<<<<<< HEAD
                 curl_cmd.extend(["--header", f"{header}: {value}"])
-=======
-                curl_cmd.extend(["--header", "{}: {}".format(header, value)])
->>>>>>> f4a146fe
 
         # Set the data header if defined
         if data:
@@ -171,17 +144,10 @@
     def download_with_curl(self, curl_cmd):
         """Download file using curl and return raw headers."""
 
-<<<<<<< HEAD
-        p_stdout, p_stderr, retcode = super().execute_curl(curl_cmd)
-
-        if retcode:  # Non-zero exit code from curl => problem with download
-            curl_err = super().parse_curl_error(p_stderr)
-=======
         p_stdout, p_stderr, retcode = self.execute_curl(curl_cmd)
 
         if retcode:  # Non-zero exit code from curl => problem with download
             curl_err = self.parse_curl_error(p_stderr)
->>>>>>> f4a146fe
             log_err(
                 "Curl failure: Could not retrieve URL {}: {}".format(
                     self.env["url"], curl_err
@@ -230,13 +196,8 @@
         curl_cmd = self.prepare_curl_cmd(method, accept, headers, data, temp_content)
 
         # Execute curl command and parse headers
-<<<<<<< HEAD
-        raw_headers = self.download(curl_cmd)
-        header = super().parse_headers(raw_headers)
-=======
         raw_headers = self.download_with_curl(curl_cmd)
         header = self.parse_headers(raw_headers)
->>>>>>> f4a146fe
         if header["http_result_code"] != "000":
             self.http_result_code = int(header["http_result_code"])
 
